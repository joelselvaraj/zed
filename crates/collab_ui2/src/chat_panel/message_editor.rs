--- conflicted
+++ resolved
@@ -196,13 +196,7 @@
 }
 
 impl Render for MessageEditor {
-<<<<<<< HEAD
-    type Output = AnyView;
-
-    fn render(&mut self, _cx: &mut ViewContext<Self>) -> Self::Output {
-=======
     fn render(&mut self, _cx: &mut ViewContext<Self>) -> impl Element {
->>>>>>> 81b03d37
         self.editor.to_any()
     }
 }
