[package]
name = "gpui"
version = "0.1.0"
edition = "2021"
authors = ["Nathan Sobo <nathan@zed.dev>"]
description = "Zed's GPU-accelerated UI framework"
publish = false
license = "Apache-2.0"

[features]
test-support = [
    "backtrace",
    "env_logger",
    "collections/test-support",
    "util/test-support",
]
runtime_shaders = []
macos-blade = ["blade-graphics", "blade-macros", "blade-rwh", "bytemuck"]

[lib]
path = "src/gpui.rs"
doctest = false

[dependencies]
anyhow.workspace = true
async-task = "4.7"
backtrace = { version = "0.3", optional = true }
blade-graphics = { workspace = true, optional = true }
blade-macros = { workspace = true, optional = true }
blade-rwh = { workspace = true, optional = true }
bytemuck = { version = "1", optional = true }
collections.workspace = true
ctor.workspace = true
derive_more.workspace = true
env_logger = { version = "0.9", optional = true }
etagere = "0.2"
futures.workspace = true
font-kit = { git = "https://github.com/zed-industries/font-kit", rev = "5a5c4d4" }
gpui_macros.workspace = true
image = "0.23"
itertools.workspace = true
lazy_static.workspace = true
linkme = "0.3"
log.workspace = true
num_cpus = "1.13"
parking = "2.0.0"
parking_lot.workspace = true
pathfinder_geometry = "0.5"
postage.workspace = true
profiling.workspace = true
rand.workspace = true
raw-window-handle = "0.6"
refineable.workspace = true
resvg = "0.14"
schemars.workspace = true
seahash = "4.1"
serde.workspace = true
serde_derive.workspace = true
serde_json.workspace = true
slotmap = "1.0.6"
smallvec.workspace = true
smol.workspace = true
sum_tree.workspace = true
taffy = { git = "https://github.com/DioxusLabs/taffy", rev = "1876f72bee5e376023eaa518aa7b8a34c769bd1b" }
thiserror.workspace = true
time.workspace = true
tiny-skia = "0.5"
usvg = { version = "0.14", features = [] }
util.workspace = true
uuid = { version = "1.1.2", features = ["v4"] }
waker-fn = "1.1.0"

[dev-dependencies]
backtrace = "0.3"
collections = { workspace = true, features = ["test-support"] }
env_logger.workspace = true
util = { workspace = true, features = ["test-support"] }

[build-dependencies]
bindgen = "0.65.1"
cbindgen = "0.26.0"

[target.'cfg(target_os = "macos")'.dependencies]
block = "0.1"
cocoa = "0.25"
core-foundation.workspace = true
core-graphics = "0.23"
core-text = "20.1"
foreign-types = "0.5"
log.workspace = true
media.workspace = true
metal = "0.25"
objc = "0.2"

[target.'cfg(any(target_os = "linux", target_os = "windows"))'.dependencies]
flume = "0.11"
#TODO: use these on all platforms
blade-graphics.workspace = true
blade-macros.workspace = true
blade-rwh.workspace = true
bytemuck = "1"
cosmic-text = "0.10.0"

[target.'cfg(target_os = "linux")'.dependencies]
open = "5.0.1"
ashpd = "0.7.0"
<<<<<<< HEAD
# todo(linux) - Technically do not use `randr`, but it doesn't compile otherwise
xcb = { version = "1.3", features = ["as-raw-xcb-connection", "present", "randr", "xkb"] }
wayland-client = { version = "0.31.2" }
wayland-cursor = "0.31.1"
=======
xcb = { version = "1.3", features = ["as-raw-xcb-connection", "randr", "xkb"] }
wayland-client= { version = "0.31.2" }
>>>>>>> 69e0474e
wayland-protocols = { version = "0.31.2", features = ["client", "staging", "unstable"] }
wayland-backend = { version = "0.3.3", features = ["client_system"] }
xkbcommon = { version = "0.7", features = ["wayland", "x11"] }
as-raw-xcb-connection = "1"
calloop = "0.12.4"
calloop-wayland-source = "0.2.0"

[target.'cfg(windows)'.dependencies.windows]
version = "0.53.0"
features = [
    "Win32_Graphics_Gdi",
    "Win32_UI_WindowsAndMessaging",
    "Win32_Security",
    "Win32_System_Threading",
]

[[example]]
name = "hello_world"
path = "examples/hello_world.rs"

[[example]]
name = "image"
path = "examples/image/image.rs"<|MERGE_RESOLUTION|>--- conflicted
+++ resolved
@@ -104,15 +104,9 @@
 [target.'cfg(target_os = "linux")'.dependencies]
 open = "5.0.1"
 ashpd = "0.7.0"
-<<<<<<< HEAD
-# todo(linux) - Technically do not use `randr`, but it doesn't compile otherwise
-xcb = { version = "1.3", features = ["as-raw-xcb-connection", "present", "randr", "xkb"] }
-wayland-client = { version = "0.31.2" }
-wayland-cursor = "0.31.1"
-=======
 xcb = { version = "1.3", features = ["as-raw-xcb-connection", "randr", "xkb"] }
 wayland-client= { version = "0.31.2" }
->>>>>>> 69e0474e
+wayland-cursor = "0.31.1"
 wayland-protocols = { version = "0.31.2", features = ["client", "staging", "unstable"] }
 wayland-backend = { version = "0.3.3", features = ["client_system"] }
 xkbcommon = { version = "0.7", features = ["wayland", "x11"] }
